[project]
name = "starting-codebase"
version = "0.1.0"
description = "Add your description here"
readme = "README.md"
requires-python = ">=3.13"
dependencies = [
    "chromadb==1.0.15",
    "anthropic==0.58.2",
    "sentence-transformers==5.0.0",
    "fastapi==0.116.1",
    "uvicorn==0.35.0",
    "python-multipart==0.0.20",
    "python-dotenv==1.1.1",
    "openai>=1.109.1",
]

[dependency-groups]
dev = [
    "black>=25.9.0",
    "flake8>=7.3.0",
    "isort>=6.1.0",
    "mypy>=1.18.2",
    "pytest>=8.4.2",
    "pytest-mock>=3.15.1",
<<<<<<< HEAD
    "pytest-asyncio>=0.24.0",
    "httpx>=0.27.0",
]

[tool.pytest.ini_options]
testpaths = ["backend/tests"]
python_files = ["test_*.py"]
python_classes = ["Test*"]
python_functions = ["test_*"]
addopts = [
    "-v",
    "--strict-markers",
    "--tb=short",
    "--disable-warnings",
]
markers = [
    "integration: marks tests as integration tests (deselect with '-m \"not integration\"')",
    "api: marks tests as API endpoint tests",
    "unit: marks tests as unit tests",
]
asyncio_mode = "auto"
asyncio_default_fixture_loop_scope = "function"
=======
]

[tool.black]
line-length = 88
target-version = ['py313']
include = '\.pyi?$'
extend-exclude = '''
/(
  # directories
  \.eggs
  | \.git
  | \.hg
  | \.mypy_cache
  | \.tox
  | \.venv
  | build
  | dist
  | __pycache__
  | chromadb_data
)/
'''

[tool.isort]
profile = "black"
line_length = 88
multi_line_output = 3
include_trailing_comma = true
force_grid_wrap = 0
use_parentheses = true
ensure_newline_before_comments = true

[tool.mypy]
python_version = "3.13"
warn_return_any = true
warn_unused_configs = true
disallow_untyped_defs = false
ignore_missing_imports = true
exclude = [
    'chromadb_data',
    '.venv',
]
>>>>>>> 94eddedb
<|MERGE_RESOLUTION|>--- conflicted
+++ resolved
@@ -23,7 +23,6 @@
     "mypy>=1.18.2",
     "pytest>=8.4.2",
     "pytest-mock>=3.15.1",
-<<<<<<< HEAD
     "pytest-asyncio>=0.24.0",
     "httpx>=0.27.0",
 ]
@@ -46,8 +45,6 @@
 ]
 asyncio_mode = "auto"
 asyncio_default_fixture_loop_scope = "function"
-=======
-]
 
 [tool.black]
 line-length = 88
@@ -87,5 +84,4 @@
 exclude = [
     'chromadb_data',
     '.venv',
-]
->>>>>>> 94eddedb
+]