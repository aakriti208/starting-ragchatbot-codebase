--- conflicted
+++ resolved
@@ -1,248 +1,244 @@
-"""
-Shared test fixtures and configuration for RAG system tests
-"""
-
-import shutil
-import tempfile
-from pathlib import Path
-from typing import List
-from unittest.mock import Mock, patch
-
-import pytest
-from models import Course, CourseChunk, Lesson
-from search_tools import CourseOutlineTool, CourseSearchTool, ToolManager
-from vector_store import VectorStore
-<<<<<<< HEAD
-from search_tools import ToolManager, CourseSearchTool, CourseOutlineTool
-from config import Config
-from rag_system import RAGSystem
-=======
->>>>>>> 94eddedb
-
-
-@pytest.fixture
-def temp_chroma_dir():
-    """Create a temporary directory for ChromaDB and clean up after test"""
-    temp_dir = tempfile.mkdtemp()
-    yield temp_dir
-    shutil.rmtree(temp_dir)
-
-
-@pytest.fixture
-def sample_course():
-    """Create a sample course for testing"""
-    return Course(
-        title="Introduction to MCP",
-        course_link="https://example.com/mcp-course",
-        instructor="John Doe",
-        lessons=[
-            Lesson(
-                lesson_number=0,
-                title="Getting Started",
-                lesson_link="https://example.com/lesson0",
-            ),
-            Lesson(
-                lesson_number=1,
-                title="Basic Concepts",
-                lesson_link="https://example.com/lesson1",
-            ),
-            Lesson(
-                lesson_number=2,
-                title="Advanced Topics",
-                lesson_link="https://example.com/lesson2",
-            ),
-        ],
-    )
-
-
-@pytest.fixture
-def sample_course_chunks(sample_course):
-    """Create sample course chunks for testing"""
-    return [
-        CourseChunk(
-            content="MCP stands for Model Context Protocol. It's a standardized way to connect AI models to external data sources.",
-            course_title=sample_course.title,
-            lesson_number=0,
-            chunk_index=0,
-        ),
-        CourseChunk(
-            content="The Model Context Protocol enables AI assistants to securely access data from various sources like databases, APIs, and file systems.",
-            course_title=sample_course.title,
-            lesson_number=0,
-            chunk_index=1,
-        ),
-        CourseChunk(
-            content="MCP servers provide tools and resources that AI models can use. A tool is a function that the model can call to perform actions.",
-            course_title=sample_course.title,
-            lesson_number=1,
-            chunk_index=2,
-        ),
-        CourseChunk(
-            content="Resources in MCP represent data that the model can read. They are similar to files or database records.",
-            course_title=sample_course.title,
-            lesson_number=1,
-            chunk_index=3,
-        ),
-        CourseChunk(
-            content="Advanced MCP features include streaming, pagination, and error handling for robust integrations.",
-            course_title=sample_course.title,
-            lesson_number=2,
-            chunk_index=4,
-        ),
-    ]
-
-
-@pytest.fixture
-def second_sample_course():
-    """Create a second sample course for testing multiple courses"""
-    return Course(
-        title="Building with Anthropic Claude",
-        course_link="https://example.com/claude-course",
-        instructor="Jane Smith",
-        lessons=[
-            Lesson(
-                lesson_number=0,
-                title="Introduction to Claude",
-                lesson_link="https://example.com/claude-lesson0",
-            ),
-            Lesson(
-                lesson_number=1,
-                title="Prompt Engineering",
-                lesson_link="https://example.com/claude-lesson1",
-            ),
-        ],
-    )
-
-
-@pytest.fixture
-def second_course_chunks(second_sample_course):
-    """Create chunks for second course"""
-    return [
-        CourseChunk(
-            content="Claude is Anthropic's AI assistant. It's designed to be helpful, harmless, and honest.",
-            course_title=second_sample_course.title,
-            lesson_number=0,
-            chunk_index=0,
-        ),
-        CourseChunk(
-            content="Effective prompt engineering with Claude involves clear instructions, examples, and structured thinking.",
-            course_title=second_sample_course.title,
-            lesson_number=1,
-            chunk_index=1,
-        ),
-    ]
-
-
-@pytest.fixture
-def vector_store(
-    temp_chroma_dir,
-    sample_course,
-    sample_course_chunks,
-    second_sample_course,
-    second_course_chunks,
-):
-    """Create a vector store with sample data"""
-    store = VectorStore(
-        chroma_path=temp_chroma_dir, embedding_model="all-MiniLM-L6-v2", max_results=5
-    )
-
-    # Add first course
-    store.add_course_metadata(sample_course)
-    store.add_course_content(sample_course_chunks)
-
-    # Add second course
-    store.add_course_metadata(second_sample_course)
-    store.add_course_content(second_course_chunks)
-
-    return store
-
-
-@pytest.fixture
-def search_tool(vector_store):
-    """Create a CourseSearchTool with populated vector store"""
-    return CourseSearchTool(vector_store)
-
-
-@pytest.fixture
-def outline_tool(vector_store):
-    """Create a CourseOutlineTool with populated vector store"""
-    return CourseOutlineTool(vector_store)
-
-
-@pytest.fixture
-def tool_manager(search_tool, outline_tool):
-    """Create a ToolManager with registered tools"""
-    manager = ToolManager()
-    manager.register_tool(search_tool)
-    manager.register_tool(outline_tool)
-    return manager
-
-
-@pytest.fixture
-def mock_anthropic_response():
-    """Mock response from Anthropic API"""
-
-    class MockContent:
-        def __init__(self, text=None, tool_name=None, tool_input=None, tool_id=None):
-            self.text = text
-            self.type = "text" if text else "tool_use"
-            self.name = tool_name
-            self.input = tool_input or {}
-            self.id = tool_id or "tool_123"
-
-    class MockResponse:
-        def __init__(self, text=None, stop_reason="end_turn", tool_use=None):
-            if tool_use:
-                self.content = [
-                    MockContent(
-                        tool_name=tool_use["name"],
-                        tool_input=tool_use["input"],
-                        tool_id=tool_use.get("id", "tool_123"),
-                    )
-                ]
-                self.stop_reason = "tool_use"
-            else:
-                self.content = [MockContent(text=text)]
-                self.stop_reason = stop_reason
-
-    return MockResponse
-
-
-@pytest.fixture
-def test_config():
-    """Create a test configuration with temporary directories"""
-    config = Config()
-    config.CHUNK_SIZE = 800
-    config.CHUNK_OVERLAP = 100
-    config.MAX_RESULTS = 5
-    config.MAX_HISTORY = 10
-    config.CHROMA_PATH = tempfile.mkdtemp()
-    config.EMBEDDING_MODEL = "all-MiniLM-L6-v2"
-    config.LLM_PROVIDER = "ollama"
-    config.OLLAMA_BASE_URL = "http://localhost:11434"
-    config.OLLAMA_MODEL = "llama3.2"
-
-    yield config
-
-    # Cleanup
-    shutil.rmtree(config.CHROMA_PATH, ignore_errors=True)
-
-
-@pytest.fixture
-def mock_rag_system(test_config, sample_course, sample_course_chunks):
-    """Create a mocked RAG system for API testing"""
-    with patch('openai.OpenAI') as mock_openai:
-        # Mock the OpenAI client
-        mock_client = Mock()
-        mock_response = Mock()
-        mock_response.choices = [Mock(message=Mock(content="Test response from RAG system"))]
-        mock_client.chat.completions.create.return_value = mock_response
-        mock_openai.return_value = mock_client
-
-        system = RAGSystem(test_config)
-
-        # Add test data
-        system.vector_store.add_course_metadata(sample_course)
-        system.vector_store.add_course_content(sample_course_chunks)
-
-        yield system
+"""
+Shared test fixtures and configuration for RAG system tests
+"""
+
+import shutil
+import tempfile
+from pathlib import Path
+from typing import List
+from unittest.mock import Mock, patch
+
+import pytest
+from models import Course, CourseChunk, Lesson
+from search_tools import CourseOutlineTool, CourseSearchTool, ToolManager
+from vector_store import VectorStore
+from config import Config
+from rag_system import RAGSystem
+
+
+@pytest.fixture
+def temp_chroma_dir():
+    """Create a temporary directory for ChromaDB and clean up after test"""
+    temp_dir = tempfile.mkdtemp()
+    yield temp_dir
+    shutil.rmtree(temp_dir)
+
+
+@pytest.fixture
+def sample_course():
+    """Create a sample course for testing"""
+    return Course(
+        title="Introduction to MCP",
+        course_link="https://example.com/mcp-course",
+        instructor="John Doe",
+        lessons=[
+            Lesson(
+                lesson_number=0,
+                title="Getting Started",
+                lesson_link="https://example.com/lesson0",
+            ),
+            Lesson(
+                lesson_number=1,
+                title="Basic Concepts",
+                lesson_link="https://example.com/lesson1",
+            ),
+            Lesson(
+                lesson_number=2,
+                title="Advanced Topics",
+                lesson_link="https://example.com/lesson2",
+            ),
+        ],
+    )
+
+
+@pytest.fixture
+def sample_course_chunks(sample_course):
+    """Create sample course chunks for testing"""
+    return [
+        CourseChunk(
+            content="MCP stands for Model Context Protocol. It's a standardized way to connect AI models to external data sources.",
+            course_title=sample_course.title,
+            lesson_number=0,
+            chunk_index=0,
+        ),
+        CourseChunk(
+            content="The Model Context Protocol enables AI assistants to securely access data from various sources like databases, APIs, and file systems.",
+            course_title=sample_course.title,
+            lesson_number=0,
+            chunk_index=1,
+        ),
+        CourseChunk(
+            content="MCP servers provide tools and resources that AI models can use. A tool is a function that the model can call to perform actions.",
+            course_title=sample_course.title,
+            lesson_number=1,
+            chunk_index=2,
+        ),
+        CourseChunk(
+            content="Resources in MCP represent data that the model can read. They are similar to files or database records.",
+            course_title=sample_course.title,
+            lesson_number=1,
+            chunk_index=3,
+        ),
+        CourseChunk(
+            content="Advanced MCP features include streaming, pagination, and error handling for robust integrations.",
+            course_title=sample_course.title,
+            lesson_number=2,
+            chunk_index=4,
+        ),
+    ]
+
+
+@pytest.fixture
+def second_sample_course():
+    """Create a second sample course for testing multiple courses"""
+    return Course(
+        title="Building with Anthropic Claude",
+        course_link="https://example.com/claude-course",
+        instructor="Jane Smith",
+        lessons=[
+            Lesson(
+                lesson_number=0,
+                title="Introduction to Claude",
+                lesson_link="https://example.com/claude-lesson0",
+            ),
+            Lesson(
+                lesson_number=1,
+                title="Prompt Engineering",
+                lesson_link="https://example.com/claude-lesson1",
+            ),
+        ],
+    )
+
+
+@pytest.fixture
+def second_course_chunks(second_sample_course):
+    """Create chunks for second course"""
+    return [
+        CourseChunk(
+            content="Claude is Anthropic's AI assistant. It's designed to be helpful, harmless, and honest.",
+            course_title=second_sample_course.title,
+            lesson_number=0,
+            chunk_index=0,
+        ),
+        CourseChunk(
+            content="Effective prompt engineering with Claude involves clear instructions, examples, and structured thinking.",
+            course_title=second_sample_course.title,
+            lesson_number=1,
+            chunk_index=1,
+        ),
+    ]
+
+
+@pytest.fixture
+def vector_store(
+    temp_chroma_dir,
+    sample_course,
+    sample_course_chunks,
+    second_sample_course,
+    second_course_chunks,
+):
+    """Create a vector store with sample data"""
+    store = VectorStore(
+        chroma_path=temp_chroma_dir, embedding_model="all-MiniLM-L6-v2", max_results=5
+    )
+
+    # Add first course
+    store.add_course_metadata(sample_course)
+    store.add_course_content(sample_course_chunks)
+
+    # Add second course
+    store.add_course_metadata(second_sample_course)
+    store.add_course_content(second_course_chunks)
+
+    return store
+
+
+@pytest.fixture
+def search_tool(vector_store):
+    """Create a CourseSearchTool with populated vector store"""
+    return CourseSearchTool(vector_store)
+
+
+@pytest.fixture
+def outline_tool(vector_store):
+    """Create a CourseOutlineTool with populated vector store"""
+    return CourseOutlineTool(vector_store)
+
+
+@pytest.fixture
+def tool_manager(search_tool, outline_tool):
+    """Create a ToolManager with registered tools"""
+    manager = ToolManager()
+    manager.register_tool(search_tool)
+    manager.register_tool(outline_tool)
+    return manager
+
+
+@pytest.fixture
+def mock_anthropic_response():
+    """Mock response from Anthropic API"""
+
+    class MockContent:
+        def __init__(self, text=None, tool_name=None, tool_input=None, tool_id=None):
+            self.text = text
+            self.type = "text" if text else "tool_use"
+            self.name = tool_name
+            self.input = tool_input or {}
+            self.id = tool_id or "tool_123"
+
+    class MockResponse:
+        def __init__(self, text=None, stop_reason="end_turn", tool_use=None):
+            if tool_use:
+                self.content = [
+                    MockContent(
+                        tool_name=tool_use["name"],
+                        tool_input=tool_use["input"],
+                        tool_id=tool_use.get("id", "tool_123"),
+                    )
+                ]
+                self.stop_reason = "tool_use"
+            else:
+                self.content = [MockContent(text=text)]
+                self.stop_reason = stop_reason
+
+    return MockResponse
+
+
+@pytest.fixture
+def test_config():
+    """Create a test configuration with temporary directories"""
+    config = Config()
+    config.CHUNK_SIZE = 800
+    config.CHUNK_OVERLAP = 100
+    config.MAX_RESULTS = 5
+    config.MAX_HISTORY = 10
+    config.CHROMA_PATH = tempfile.mkdtemp()
+    config.EMBEDDING_MODEL = "all-MiniLM-L6-v2"
+    config.LLM_PROVIDER = "ollama"
+    config.OLLAMA_BASE_URL = "http://localhost:11434"
+    config.OLLAMA_MODEL = "llama3.2"
+
+    yield config
+
+    # Cleanup
+    shutil.rmtree(config.CHROMA_PATH, ignore_errors=True)
+
+
+@pytest.fixture
+def mock_rag_system(test_config, sample_course, sample_course_chunks):
+    """Create a mocked RAG system for API testing"""
+    with patch('openai.OpenAI') as mock_openai:
+        # Mock the OpenAI client
+        mock_client = Mock()
+        mock_response = Mock()
+        mock_response.choices = [Mock(message=Mock(content="Test response from RAG system"))]
+        mock_client.chat.completions.create.return_value = mock_response
+        mock_openai.return_value = mock_client
+
+        system = RAGSystem(test_config)
+
+        # Add test data
+        system.vector_store.add_course_metadata(sample_course)
+        system.vector_store.add_course_content(sample_course_chunks)
+
+        yield system